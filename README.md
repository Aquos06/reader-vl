# Reader VL

![PyPI](https://img.shields.io/pypi/v/reader_vl) ![License](https://img.shields.io/github/license/yourusername/reader_vl) ![Python](https://img.shields.io/badge/python-3.8%2B-blue)

## Overview

**Reader VL** goes beyond simple parsing. Our SDK and CLI empower you to build intelligent applications by converting diverse document formats (PDF, DOCX, HTML, and others) into a unified structure. Critically, we leverage multimodal LLMs to enrich the parsed content, adding layers of meaning and context essential for maximizing the performance of your generative AI pipelines.

## Features

- 📄 **Multi-format Support**: Process PDFs, DOCX, HTML, and more.
- 🤖 **Multimodal LLM Integration**: Enhance extracted data with AI-powered insights.
- 🏗 **Structured Output**: Convert documents into a well-defined schema.
- 🏎 **Fast & Efficient**: Leverages YOLO for object detection and Tesseract OCR.
- 🔧 **Extensible**: Easily integrate with your AI pipelines.

## Installation

You can install **Reader VL** via pip:

```bash
pip install reader_vl
```

## Usage

### Basic Example

```python
from reader_vl.docs.reader import DocReader
from reader_vl.llm.client import OpenAIClient, VllmClient

# Initialize OpenAI client
llm = OpenAIClient(api_key="your-api-key", model="gpt-4")

# Load a PDF file
reader = DocReader(llm=llm, file_path="sample.pdf")

# Parse the document
parsed_document = reader.parse()

# Display structured output
print(parsed_document)
```

Alternatively, if you're using a self-hosted LLM:

```python
# Initialize VLLM client
llm = VllmClient(url="http://localhost:8000", model="custom-llm", temperature=0.7, max_tokens=512)

# Load and parse the document
reader = DocReader(llm=llm, file_path="sample.pdf")
parsed_document = reader.parse()
print(parsed_document)
```

### Asynchronous Parsing

```python
import asyncio

async def main():
    parsed_doc = await reader.aparse()
    print(parsed_doc)

asyncio.run(main())
```

## LLM Clients

Reader VL provides integration with multiple LLM clients for processing document content.

### OpenAI Client (DocReader LLM)

`OpenAIClient` integrates with OpenAI models for text completion and chat-based interactions within **DocReader LLM**.

#### Usage:

```python
from reader_vl.llm.client import OpenAIClient

client = OpenAIClient(api_key="your-api-key", model="gpt-4")

response = client.completion("Summarize this text:")
print(response)
```

#### Features:
- Supports text completion and chat interactions.
- Works with OpenAI's API.
- Provides both synchronous and asynchronous methods.

### VLLM Client (DocReader LLM)

`VllmClient` is designed to interact with self-hosted or remote LLM APIs within **DocReader LLM**.

#### Usage:

```python
from reader_vl.llm.client import VllmClient

client = VllmClient(url="http://localhost:8000", model="custom-llm", temperature=0.7, max_tokens=512)

response = client.completion("Extract key points from this document.")
print(response)
```

#### Features:
- Works with self-hosted LLMs via REST APIs.
- Supports streaming responses for efficiency.
- Provides synchronous and asynchronous support.

## Components

**Reader VL** extracts structured components from documents, such as:

- **Header** (Page numbers, section titles)
- **Title** (Main document title)
- **Section** (Text sections with hierarchy)
- **Tables** (Markdown-formatted tables)
- **Lists** (Ordered and unordered lists)
- **Equations** (Extracted and explained formulas)
- **Charts** (Visual data representations)
- **References & Captions** (Bibliographic elements and figure/table captions)

## Architecture

**Reader VL** follows a modular approach:

- **YOLO-based Object Detection**: Detects document elements (headers, sections, tables, etc.).
- **OCR (Tesseract)**: Extracts text from detected regions.
- **Multimodal LLM Processing**: Enhances extracted content for AI pipelines.
- **Schema-based Output**: Provides structured data (JSON-like `Document` schema).

## Extending Reader VL

Reader VL supports custom document structures by registering new components:

```python
from reader_vl.docs.structure.core import StructureBase
from reader_vl.docs.structure.registry import register_class

@register_class(12)
class CustomComponent(StructureBase):
    @property
    def label(self):
        return "CUSTOM_COMPONENT"

    def get_content(self, image):
        return "Custom content extraction logic here."
```

## CLI Usage

Reader VL also includes a command-line interface:

```bash
reader_vl parse --file sample.pdf --output result.json
```

## Contributing

We welcome contributions! Feel free to submit pull requests, report issues, or suggest new features.

### Development Setup

```bash
<<<<<<< HEAD
git clone https://github.com/Aquos06/reader_vl.git
=======
git clone https://github.com/yourusername/reader_vl.git
>>>>>>> 1a802f5f
cd reader_vl
pip install -r requirements.txt
```

## License

**Reader VL** is released under the MIT License.

## Contact

<<<<<<< HEAD
For questions or support, open an issue on GitHub or reach out at [ruliciohansen@gmail.com].
=======
For questions or support, open an issue on GitHub or reach out at [your.email@example.com].
>>>>>>> 1a802f5f
<|MERGE_RESOLUTION|>--- conflicted
+++ resolved
@@ -166,11 +166,8 @@
 ### Development Setup
 
 ```bash
-<<<<<<< HEAD
 git clone https://github.com/Aquos06/reader_vl.git
-=======
-git clone https://github.com/yourusername/reader_vl.git
->>>>>>> 1a802f5f
+
 cd reader_vl
 pip install -r requirements.txt
 ```
@@ -180,9 +177,4 @@
 **Reader VL** is released under the MIT License.
 
 ## Contact
-
-<<<<<<< HEAD
 For questions or support, open an issue on GitHub or reach out at [ruliciohansen@gmail.com].
-=======
-For questions or support, open an issue on GitHub or reach out at [your.email@example.com].
->>>>>>> 1a802f5f
